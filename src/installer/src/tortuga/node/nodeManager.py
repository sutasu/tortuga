--- conflicted
+++ resolved
@@ -707,624 +707,6 @@
     def getProvisioningInfo(self, session: Session, nodeName):
         return self._nodeDbApi.getProvisioningInfo(session, nodeName)
 
-<<<<<<< HEAD
-    def __group_by_hwprofile(self, results: List[Dict[str, Any]]) \
-            -> Dict[HardwareProfileModel, List[Dict[str, Any]]]:
-        # group nodes by hardware profile
-        result: Dict[HardwareProfileModel, List[Dict[str, Any]]] = {}
-
-        for transferResultDict in results:
-            hardware_profile = transferResultDict['node'].hardwareprofile
-
-            if hardware_profile not in result:
-                result[hardware_profile] = []
-
-            result[hardware_profile].append(transferResultDict)
-
-        return result
-
-    def __process_transfer_requests(
-            self,
-            session: Session,
-            hwProfileMap: Dict[HardwareProfileModel, List[Dict[str, Any]]],
-            dst_swprofile: SoftwareProfileModel) \
-                -> Dict[str, Dict[str, List[NodeModel]]]:
-        """
-
-        """
-
-        res: Dict[str, Dict[str, List[NodeModel]]] = {}
-
-        # Kill two birds with one stone... do the resource adapter
-        # action as well as populate the nodeTransferDict. This saves
-        # having to iterate twice on the same result data.
-        for hwprofile, nodesDict in hwProfileMap.items():
-            node_tuples: List[Tuple[NodeModel, SoftwareProfileModel]] = []
-
-            for node, src_swprofile in \
-                    [(nodeDict['node'], nodeDict['prev_softwareprofile'])
-                     for nodeDict in nodesDict]:
-                if src_swprofile.name not in res:
-                    res[src_swprofile.name] = {
-                        'added': [],
-                        'removed': [node],
-                    }
-                else:
-                    res[src_swprofile.name]['removed'].append(node)
-
-                if dst_swprofile.name not in res:
-                    res[dst_swprofile.name] = {
-                        'added': [node],
-                        'removed': [],
-                    }
-                else:
-                    res[dst_swprofile.name]['added'].append(node)
-
-                # The destination software profile is available through
-                # node relationship.
-                node_tuples.append((node, src_swprofile))
-
-            # get resource adapter for hardware profile
-            adapter = self.__get_resource_adapter(session, hwprofile)
-
-            # call resource adapter
-            adapter.transferNode(node_tuples, dst_swprofile)
-
-            session.commit()
-
-        return res
-
-    def __transferNodeCommon(self, session: Session,
-                             dbDstSoftwareProfile: SoftwareProfileModel,
-                             results: List[Dict[str, Any]]):
-        transfer_dict = self.__process_transfer_requests(
-            session,
-            self.__group_by_hwprofile(results),
-            dbDstSoftwareProfile
-        )
-
-        # Now call the 'refresh' action to all participatory components
-        kitmgr = KitActionsManager()
-        kitmgr.session = session
-
-        kitmgr.refresh(transfer_dict)
-
-        return results
-
-    def __transfer_node(self, session: Session, nodes: List[NodeModel],
-                        dbDstSoftwareProfile: SoftwareProfileModel,
-                        bForce: bool = False):
-        """
-        Common transfer node routine
-        """
-
-        results: List[Dict[str, Any]] = []
-
-        for node in nodes:
-            if node.hardwareprofile not in \
-                    dbDstSoftwareProfile.hardwareprofiles:
-                raise ProfileMappingNotAllowed(
-                    'Node [%s] belongs to hardware profile [%s] which is'
-                    ' not allowed to use software profile [%s]' % (
-                        node.name, node.hardwareprofile.name,
-                        dbDstSoftwareProfile.name))
-
-            # Check to see if the node is already using the requested
-            # software profile
-            if not bForce and not self.__isNodeStateInstalled(node):
-                raise NodeTransferNotValid(
-                    'Node [{}] in state [{}] cannot be'
-                    ' transferred'.format(node.name, node.state))
-
-            # Check to see if the node is already using the requested
-            # software profile
-            if node.softwareprofile == dbDstSoftwareProfile:
-                msg = 'Node [%s] is already in software profile [%s]' % (
-                    node.name, dbDstSoftwareProfile.name)
-
-                self._logger.info(msg)
-
-                raise NodeTransferNotValid(msg)
-
-            self._logger.debug(
-                'transferNode: Transferring node [%s] to'
-                ' software profile [%s]' % (
-                    node.name, dbDstSoftwareProfile.name))
-
-            # Check to see if the node is locked
-            if self.__isNodeLocked(node):
-                raise NodeSoftwareProfileLocked(
-                    "Node [%s] can't be transferred while locked" % (
-                        node.name))
-
-            result: Dict[str, Any] = {
-                'prev_softwareprofile': node.softwareprofile,
-                'node': node,
-            }
-
-            node.softwareprofile = dbDstSoftwareProfile
-
-            results.append(result)
-
-        return self.__transferNodeCommon(
-            session, dbDstSoftwareProfile, results)
-
-    def transferNode(self, session, nodespec: str,
-                     dstSoftwareProfileName: str,
-                     bForce: bool = False) -> TortugaObjectList:
-        """
-        Transfer nodes defined by 'nodespec' to 'dstSoftwareProfile'
-
-        Raises:
-            NodeNotFound
-            SoftwareProfileNotFound
-            NodeTransferNotValid
-        """
-
-        nodes: List[NodeModel] = self._nodesDbHandler.expand_nodespec(
-            session, nodespec)
-
-        if not nodes:
-            raise NodeNotFound(
-                'No nodes matching nodespec [%s]' % (nodespec))
-
-        dbDstSoftwareProfile = \
-            SoftwareProfilesDbHandler().getSoftwareProfile(
-                session, dstSoftwareProfileName)
-
-        return self.__transfer_node(
-            session, nodes, dbDstSoftwareProfile, bForce=bForce)
-
-    def transferNodes(self, session: Session,
-                      srcSoftwareProfileName: Optional[str],
-                      dstSoftwareProfileName: str,
-                      count: int, bForce: bool = False): \
-            # pylint: disable=unused-argument
-        """
-        Transfer 'count' nodes from 'srcSoftwareProfile' to
-        'dstSoftwareProfile'
-
-        Raises:
-            SoftwareProfileNotFound
-            NodeTransferNotValid
-        """
-
-        # It is not necessary to specify a source software profile. If
-        # not specified, pick any eligible nodes in the hardware profile
-        # mapped to the destination software profile. Don't ask me who
-        # uses this capability, but it's here if you need it...
-
-        dbSrcSoftwareProfile = SoftwareProfilesDbHandler().\
-            getSoftwareProfile(
-                session, srcSoftwareProfileName) \
-            if srcSoftwareProfileName else None
-
-        dbDstSoftwareProfile = SoftwareProfilesDbHandler().\
-            getSoftwareProfile(session, dstSoftwareProfileName)
-
-        # First sanity check... ensure there is actually something to do.
-        if dbSrcSoftwareProfile == dbDstSoftwareProfile:
-            raise NodeTransferNotValid(
-                'Source and destination software profiles are the same')
-
-        # Get list of Unlocked nodes
-        dbUnlockedNodeList = self.__getTransferrableNodes(
-            dbSrcSoftwareProfile, dbDstSoftwareProfile)
-
-        # If the source software profile is specified, only use nodes from
-        # it, otherwise get list of nodes for compatible hardware profile.
-
-        nUnlockedNodes = len(dbUnlockedNodeList)
-
-        if nUnlockedNodes < count:
-            # Not enough nodes available, include SoftLocked nodes as well.
-
-            dbSoftLockedNodes = self.__getSoftLockedNodes(
-                dbSrcSoftwareProfile, dbDstSoftwareProfile)
-
-            nSoftLockedNodes = len(dbSoftLockedNodes)
-
-            if nSoftLockedNodes == 0:
-                self._logger.debug(
-                    '[%s] No softlocked nodes available' % (
-                        self.__module__))
-
-            nNodesAvailable = nUnlockedNodes + nSoftLockedNodes
-
-            if nNodesAvailable == 0:
-                # Use a different error message to be friendly...
-                msg = 'No nodes available to transfer'
-
-                self._logger.error(msg)
-
-                raise NodeTransferNotValid(msg)
-
-            if nNodesAvailable < count:
-                # We still do not have enough nodes to transfer.
-                msg = ('Insufficient nodes available to transfer;'
-                       ' %d available, %d requested' % (
-                           nNodesAvailable, count))
-
-                self._logger.info(msg)
-
-                raise NodeTransferNotValid(msg)
-
-            nRequiredNodes = count - nUnlockedNodes
-
-            dbNodeList = dbUnlockedNodeList + \
-                dbSoftLockedNodes[:nRequiredNodes]
-        else:
-            dbNodeList = dbUnlockedNodeList[:count]
-
-        results = self.__transfer_node(
-            session, dbNodeList, dbDstSoftwareProfile)
-
-        return self.__transferNodeCommon(
-            session, dbDstSoftwareProfile, results)
-
-    def idleNode(self, session, nodespec):
-        """
-        Raises:
-            NodeNotFound
-            NodeAlreadyIdle
-            NodeSoftwareProfileLocked
-        """
-
-        try:
-            nodes = self._nodesDbHandler.expand_nodespec(session, nodespec)
-
-            if not nodes:
-                raise NodeNotFound(
-                    'No nodes matching nodespec [%s]' % (nodespec))
-
-            idleSoftwareProfilesDict = {}
-            d = {}
-
-            results = {
-                'NodeAlreadyIdle': [],
-                'NodeSoftwareProfileLocked': [],
-                'success': [],
-            }
-
-            # Iterate over all nodes in the node spec, idling each one
-            for dbNode in nodes:
-                # Check to see if the node is already idle
-                if dbNode.isIdle:
-                    results['NodeAlreadyIdle'].append(dbNode)
-
-                    continue
-
-                hardware_profile = dbNode.hardwareprofile
-
-                # Get the software profile
-                # dbSoftwareProfile = dbNode.softwareprofile
-
-                # Check to see if the node is locked
-                if self.__isNodeLocked(dbNode):
-                    results['NodeSoftwareProfileLocked'].append(dbNode)
-
-                    continue
-
-                if hardware_profile.name not in d:
-                    # Get the ResourceAdapter
-                    adapter = self.__getResourceAdapter(hardware_profile)
-
-                    d[hardware_profile.name] = {
-                        'adapter': adapter,
-                        'nodes': [],
-                    }
-                else:
-                    adapter = d[hardware_profile.name]['adapter']
-
-                # Call suspend action extension
-                if adapter.suspendActiveNode(dbNode):
-                    # Change node status in the DB
-                    dbNode.isIdle = True
-
-                    continue
-
-                # If we could not suspend the node, shut it down
-                if dbNode.softwareprofile.name not in idleSoftwareProfilesDict:
-                    idleSoftwareProfilesDict[dbNode.softwareprofile.name] = {
-                        'idled': [],
-                        'added': [],
-                    }
-
-                idleSoftwareProfilesDict[dbNode.softwareprofile.name]['idled'].append(dbNode)
-
-                # Idle the Node
-                if hardware_profile.idlesoftwareprofile:
-                    self._logger.debug(
-                        'Idling node [%s] to idle software profile [%s]' % (
-                            dbNode.name,
-                            hardware_profile.idlesoftwareprofile.name))
-
-                    idle_profile_name = \
-                        hardware_profile.idlesoftwareprofile.name
-
-                    # If the idle software profile is defined, include it in
-                    # the refresh information for this node.
-                    if idle_profile_name not in idleSoftwareProfilesDict:
-                        idleSoftwareProfilesDict[idle_profile_name] = {
-                            'idled': [],
-                            'added': [],
-                        }
-
-                    idleSoftwareProfilesDict[
-                        hardware_profile.idlesoftwareprofile.name][
-                            'added'].append(dbNode)
-
-                dbNode.softwareprofile = hardware_profile.idlesoftwareprofile
-
-                # The idle status has to go with this commit or we are
-                # inconsistent...
-                dbNode.isIdle = True
-
-                # session.commit()
-
-                # TODO: fix this at some point. Basically, it is a list of
-                # nodes that have been successfully idled.
-                d[hardware_profile.name]['nodes'].append(dbNode)
-
-            events_to_fire = []
-
-            # Call idle action extension
-            for nodeDetails in d.values():
-                # Call resource adapter
-                nodeState = nodeDetails['adapter'].\
-                    idleActiveNode(nodeDetails['nodes'])
-
-                # Node state is consistent for all nodes within the same
-                # hardware profile.
-                for dbNode in nodeDetails['nodes']:
-                    event_data = None
-                    #
-                    # If the node state is changing, then we need to be
-                    # prepared to fire an event after the data has been
-                    #  persisted.
-                    #
-                    if dbNode.state != nodeState:
-                        event_data = {'previous_state': dbNode.state}
-
-                    dbNode.state = nodeState
-
-                    #
-                    # Serialize the node for the event, if required
-                    #
-                    if event_data:
-                        event_data['node'] = Node.getFromDbDict(
-                            dbNode.__dict__).getCleanDict()
-                        events_to_fire.append(event_data)
-
-                # Add idled node to 'success' list
-                results['success'].extend(nodeDetails['nodes'])
-
-            session.commit()
-
-            #
-            # Fire node state change events
-            #
-            for event in events_to_fire:
-                NodeStateChanged.fire(node=event['node'],
-                                      previous_state=event['previous_state'])
-
-            # Convert list of Nodes to list of node names for providing
-            # user feedback.
-
-            result_dict = {}
-            for key, dbNodes in results.items():
-                result_dict[key] = [dbNode.name for dbNode in dbNodes]
-
-            session.commit()
-
-            # Remove Puppet certificate(s) for idled node(s)
-            for node_name in result_dict['success']:
-                # Remove Puppet certificate for idled node
-                self._bhm.deletePuppetNodeCert(node_name)
-
-            # Schedule a cluster update
-            self.__scheduleUpdate()
-
-            return result_dict
-        except Exception:
-            session.rollback()
-
-            raise
-
-    def __process_activateNode_results(self, session: Session, tmp_results,
-                                       dstswprofilename):
-        results = {}
-
-        for key, values in tmp_results.items():
-            # With the exception of the "ProfileMappingNotAllowed" dict
-            # item, all items in the dict are lists of nodes.
-            if key != 'ProfileMappingNotAllowed':
-                results[key] = [dbNode.name for dbNode in values]
-            else:
-                results[key] = \
-                    [(value[0].name, value[1], value[2])
-                     for value in values]
-
-        if tmp_results['success']:
-            # Iterate over activated nodes, creating dict keyed on
-            # 'addHostSession'
-            addHostSessions = {}
-
-            for node in tmp_results['success']:
-                if node.addHostSession not in addHostSessions:
-                    addHostSessions[node.addHostSession] = []
-
-                addHostSessions[node.addHostSession] = \
-                    node.hardwareprofile.name
-
-            # For each 'addHostSession', call postAddHost()
-            for addHostSession, hwprofile in addHostSessions.items():
-                self._addHostManager.postAddHost(
-                    session, hwprofile, dstswprofilename, addHostSession)
-
-        return results
-
-    def activateNode(self, session, nodespec: str, softwareProfileName: str):
-        """
-        Raises:
-            SoftwareProfileNotFound
-            NodeNotFound
-            TortugaException
-        """
-
-        try:
-            dbDstSoftwareProfile = \
-                SoftwareProfilesDbHandler().getSoftwareProfile(
-                    session, softwareProfileName) \
-                if softwareProfileName else None
-
-            dbNodes = self._nodesDbHandler.expand_nodespec(session, nodespec)
-
-            if not dbNodes:
-                raise NodeNotFound(
-                    'No nodes matching nodespec [%s]' % (nodespec))
-
-            d: Dict[str, Any] = {}
-
-            activateNodeResults: Dict[str, list] = {
-                'NodeAlreadyActive': [],
-                'SoftwareProfileNotFound': [],
-                'InvalidArgument': [],
-                'NodeSoftwareProfileLocked': [],
-                'ProfileMappingNotAllowed': [],
-                'success': [],
-            }
-
-            activateSoftwareProfilesDict = {}
-
-            for dbNode in dbNodes:
-                self._logger.debug(
-                    'Attempting to activate node [%s]' % (dbNode.name))
-
-                # Check to see if the node is already active
-                if not dbNode.isIdle:
-                    # Attempting to activate an "active" node
-                    activateNodeResults['NodeAlreadyActive'].append(dbNode)
-
-                    continue
-
-                # Flag to indicate if the node has been activated to a software
-                # profile that differs from the software profile that it was
-                # previously in
-                softwareProfileChanged = False
-
-                # If the node is only suspended and has a software profile, no
-                # need to force the user to tell us what the software profile
-                # is.
-                if not dbDstSoftwareProfile:
-                    if not dbNode.softwareprofile:
-                        # We don't know what to do with the specified node.
-                        # Destination software profile not specified and node
-                        # does not have an associated software profile.
-
-                        activateNodeResults['SoftwareProfileNotFound'].append(
-                            dbNode)
-
-                        continue
-
-                    dbSoftwareProfile = dbNode.softwareprofile
-                else:
-                    softwareProfileChanged = \
-                        dbNode.softwareprofile is None or \
-                        dbNode.softwareprofile != dbDstSoftwareProfile
-
-                    dbSoftwareProfile = dbNode.softwareprofile \
-                        if not softwareProfileChanged else dbDstSoftwareProfile
-
-                if dbSoftwareProfile and dbSoftwareProfile.isIdle:
-                    # Attempt to activate node into an idle software profile
-                    activateNodeResults['InvalidArgument'].append(dbNode)
-
-                    continue
-
-                # Check to see if the node is locked
-                if self.__isNodeLocked(dbNode):
-                    # Locked nodes cannot be activated
-                    activateNodeResults['NodeSoftwareProfileLocked'].append(
-                        dbNode)
-
-                    continue
-
-                if dbSoftwareProfile and \
-                        dbNode.hardwareprofile not in dbSoftwareProfile.\
-                        hardwareprofiles:
-                    # This result list is a tuple of (node, hardwareprofile
-                    # name, software profile name) for reporting the error back
-                    # to the caller.
-                    activateNodeResults['ProfileMappingNotAllowed'].\
-                        append((dbNode,
-                                dbNode.hardwareprofile.name,
-                                dbSoftwareProfile.name,))
-
-                    continue
-
-                # Activate the Node
-                self._logger.debug(
-                    'Activating node [%s] to software profile [%s]' % (
-                        dbNode.name, dbSoftwareProfile.name))
-
-                if dbNode.softwareprofile:
-                    activateSoftwareProfilesDict[dbNode.softwareprofile.name] = {
-                        'removed': [dbNode],
-                    }
-
-                if softwareProfileChanged and dbSoftwareProfile.name:
-                    activateSoftwareProfilesDict[dbSoftwareProfile.name] = {
-                        'activated': [dbNode],
-                    }
-
-                dbNode.softwareprofile = dbSoftwareProfile
-
-                session.commit()
-
-                if dbNode.hardwareprofile.name not in d:
-                    # Get the ResourceAdapter
-                    adapter = self.__getResourceAdapter(dbNode.hardwareprofile)
-
-                    d[dbNode.hardwareprofile.name] = {
-                        'adapter': adapter,
-                        'nodes': [],
-                    }
-
-                d[dbNode.hardwareprofile.name]['nodes'].append(
-                    (dbNode, dbSoftwareProfile.name, softwareProfileChanged))
-
-            # 'd' dict is indexed by hardware profile
-            for nodesDetail in d.values():
-                # Iterate over all idled nodes
-                for dbNode, softwareProfileName_, bSoftwareProfileChanged in \
-                        nodesDetail['nodes']:
-                    nodesDetail['adapter'].activateIdleNode(
-                        dbNode, softwareProfileName_,
-                        bSoftwareProfileChanged)
-
-                    dbNode.isIdle = False
-
-                    activateNodeResults['success'].append(dbNode)
-
-            session.commit()
-
-            results = self.__process_activateNode_results(
-                session, activateNodeResults, softwareProfileName)
-
-            session.commit()
-
-            # Schedule a cluster update
-            self.__scheduleUpdate()
-
-            return results
-        except Exception:
-            session.rollback()
-
-            raise
-
-=======
->>>>>>> 29bd532b
     def startupNode(self, session, nodespec: str,
                     remainingNodeList: List[NodeModel] = None,
                     bootMethod: str = 'n') -> None:
