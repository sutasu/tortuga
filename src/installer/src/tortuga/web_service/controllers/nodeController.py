--- conflicted
+++ resolved
@@ -274,55 +274,6 @@
     @cherrypy.tools.json_out()
     @cherrypy.tools.json_in()
     @authentication_required()
-<<<<<<< HEAD
-    def idleNode(self, nodeName):
-        """
-        Idle an active node
-        """
-
-        try:
-            response = self.app.node_api.idleNode(
-                cherrypy.request.db, nodeName)
-        except NodeNotFound as ex:
-            self.handleException(ex)
-            code = self.getTortugaStatusCode(ex)
-            response = self.notFoundErrorResponse(str(ex), code)
-        except Exception as ex:  # noqa pylint: disable=broad-except
-            self._logger.exception('node WS API idleNode() failed')
-            self.handleException(ex)
-            response = self.errorResponse(str(ex))
-
-        return self.formatResponse(response)
-
-    @cherrypy.tools.json_out()
-    @cherrypy.tools.json_in()
-    @authentication_required()
-    def activateNode(self, nodeName):
-        """
-        Activate an idle node
-        """
-
-        postdata = cherrypy.request.json
-
-        softwareProfileName = postdata['softwareProfileName'] \
-            if 'softwareProfileName' in postdata else None
-
-        try:
-            response = self.app.node_api.activateNode(
-                cherrypy.request.db, nodeName, softwareProfileName)
-
-        except Exception as ex:  # noqa pylint: disable=broad-except
-            self._logger.exception('node WS API activateNode() failed')
-            self.handleException(ex)
-            response = self.errorResponse(str(ex))
-
-        return self.formatResponse(response)
-
-    @cherrypy.tools.json_out()
-    @cherrypy.tools.json_in()
-    @authentication_required()
-=======
->>>>>>> 29bd532b
     def startupNode(self, nodeName, nodeString, bootMethod):
         response = None
 
@@ -384,51 +335,6 @@
             response = self.notFoundErrorResponse(str(ex), code)
         except Exception as ex:  # noqa pylint: disable=broad-except
             self._logger.exception('node WS API rebootNode() failed')
-<<<<<<< HEAD
-            self.handleException(ex)
-            response = self.errorResponse(str(ex))
-
-        return self.formatResponse(response)
-
-    @cherrypy.tools.json_in()
-    @cherrypy.tools.json_out()
-    @authentication_required()
-    def transferNodes(self, **kwargs):
-        try:
-            request_data, errors = \
-                TransferNodesRequestSchema().load(cherrypy.request.json)
-            if errors:
-                buf = 'Invalid argument(s): '
-
-                for field, messages in errors.items():
-                    buf += '%s: %s' % (field, ', '.join(messages))
-
-                raise InvalidArgument(buf)
-
-            nodespec = kwargs.get('nodespec')
-
-            self.app.node_api.transferNodes(
-                cherrypy.request.db,
-                request_data['dstSoftwareProfile'],
-                count=request_data['count'] if not nodespec else None,
-                bForce=request_data.get('bForce', False),
-                nodespec=nodespec,
-                srcSoftwareProfile=request_data.get('srcSoftwareProfile'),
-            )
-
-            response = None
-        except NodeNotFound as ex:
-            self.handleException(ex)
-            code = self.getTortugaStatusCode(ex)
-            response = self.notFoundErrorResponse(str(ex), code)
-        except NodeTransferNotValid as ex:
-            self.handleException(ex)
-            code = self.getTortugaStatusCode(ex)
-            response = self.errorResponse(str(ex))
-        except Exception as ex:  # noqa pylint: disable=broad-except
-            self._logger.exception(str(ex))
-=======
->>>>>>> 29bd532b
             self.handleException(ex)
             response = self.errorResponse(str(ex))
 
