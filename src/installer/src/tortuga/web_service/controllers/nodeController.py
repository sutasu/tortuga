--- conflicted
+++ resolved
@@ -19,28 +19,17 @@
 import cherrypy
 
 from tortuga.addhost.addHostManager import AddHostManager
-<<<<<<< HEAD
-from tortuga.db.nodeRequests import NodeRequests
+from tortuga.db.models.nodeRequest import NodeRequest
 from tortuga.exceptions.invalidArgument import InvalidArgument
 from tortuga.exceptions.nodeNotFound import NodeNotFound
 from tortuga.objects.tortugaObject import TortugaObjectList
+from tortuga.schema import NodeSchema
 from tortuga.utility.helper import str2bool
-=======
-from tortuga.db.models.nodeRequest import NodeRequest
-from tortuga.db.nodesDbHandler import NodesDbHandler
-from tortuga.exceptions.invalidArgument import InvalidArgument
-from tortuga.exceptions.nodeNotFound import NodeNotFound
-from tortuga.schema import NodeSchema
->>>>>>> e4133be2
 
 from .. import app
 from ..threadManager import threadManager
 from .authController import require
-<<<<<<< HEAD
 from .common import make_options_from_query_string, parse_tag_query_string
-=======
-from .common import parse_tag_query_string
->>>>>>> e4133be2
 from .tortugaController import TortugaController
 
 
@@ -182,7 +171,6 @@
             tagspec.extend(parse_tag_query_string(kwargs['tag']))
 
         try:
-<<<<<<< HEAD
             if 'name' in kwargs and kwargs['name']:
                 options = make_options_from_query_string(
                     kwargs['include']
@@ -200,10 +188,6 @@
                     [app.node_api.getNodeByIp(kwargs['ip'])])
             else:
                 nodeList = app.node_api.getNodeList(tags=tagspec)
-=======
-            nodeList = NodesDbHandler().getNodeList(
-                cherrypy.request.db, tags=tagspec)
->>>>>>> e4133be2
 
             response = {
                 'nodes': NodeSchema().dump(nodeList, many=True).data
@@ -216,32 +200,6 @@
         return self.formatResponse(response)
 
     @cherrypy.tools.json_out()
-<<<<<<< HEAD
-=======
-    @cherrypy.tools.json_in()
-    @require()
-    def nodeRequest(self, name):
-        """Return node information"""
-
-        try:
-            response = {
-                'node': NodeSchema(exclude=('children',)).dump(
-                    app.node_api.getNode2(cherrypy.request.db, name)).data
-            }
-        except NodeNotFound as ex:
-            self.handleException(ex)
-            code = self.getTortugaStatusCode(ex)
-            response = self.notFoundErrorResponse(str(ex), code)
-        except Exception as ex:
-            self.getLogger().exception('node WS API nodeRequest() failed')
-            self.handleException(ex)
-            response = self.errorResponse(str(ex))
-
-        return self.formatResponse(response)
-
-    @cherrypy.tools.json_out()
-    @cherrypy.tools.json_in()
->>>>>>> e4133be2
     @require()
     def getNodeById(self, node_id: str, **kwargs):
         """
@@ -259,35 +217,6 @@
             response = {
                 'node': node.getCleanDict(),
             }
-<<<<<<< HEAD
-=======
-        except Exception as ex:
-            self.getLogger().exception('node WS API getNodeById() failed')
-            self.handleException(ex)
-            response = self.errorResponse(str(ex))
-
-        return self.formatResponse(response)
-
-    @cherrypy.tools.json_out()
-    @cherrypy.tools.json_in()
-    @require()
-    def getNodeByIpRequest(self):
-        ip = cherrypy.request.remote.ip
-
-        try:
-            if ip == '127.0.0.1' or ip == '::1':
-                node = NodesDbHandler().getNode(
-                    cherrypy.request.db,
-                    app.cm.getInstaller(),
-                )
-            else:
-                node = NodesDbHandler().getNodeByIp(
-                    cherrypy.request.db,
-                    ip
-                )
-
-            response = {'node': NodeSchema().dump(node).data}
->>>>>>> e4133be2
         except NodeNotFound as ex:
             self.handleException(ex)
             code = self.getTortugaStatusCode(ex)
