# Copyright 2008-2018 Univa Corporation
#
# Licensed under the Apache License, Version 2.0 (the "License");
# you may not use this file except in compliance with the License.
# You may obtain a copy of the License at
#
#    http://www.apache.org/licenses/LICENSE-2.0
#
# Unless required by applicable law or agreed to in writing, software
# distributed under the License is distributed on an "AS IS" BASIS,
# WITHOUT WARRANTIES OR CONDITIONS OF ANY KIND, either express or implied.
# See the License for the specific language governing permissions and
# limitations under the License.

# pylint: disable=no-member

import configparser
import os
import select
import signal
from typing import Dict, List

from tortuga.db.dbManager import DbManager
from tortuga.db.globalParametersDbHandler import GlobalParametersDbHandler
from tortuga.db.models.node import Node
from tortuga.db.nodesDbHandler import NodesDbHandler
from tortuga.db.softwareProfilesDbHandler import SoftwareProfilesDbHandler
from tortuga.exceptions.commandFailed import CommandFailed
from tortuga.exceptions.ipAlreadyExists import IpAlreadyExists
from tortuga.exceptions.macAddressAlreadyExists import MacAddressAlreadyExists
from tortuga.exceptions.nodeAlreadyExists import NodeAlreadyExists
from tortuga.exceptions.nodeNotFound import NodeNotFound
from tortuga.exceptions.parameterNotFound import ParameterNotFound
from tortuga.exceptions.unsupportedOperation import UnsupportedOperation
from tortuga.os_utility import osUtility, tortugaSubprocess
from tortuga.resourceAdapter.resourceAdapter import ResourceAdapter
<<<<<<< HEAD
from tortuga.resourceAdapter.utility import (get_provisioning_nic,
                                             get_provisioning_nics)
from tortuga.resourceAdapterConfiguration import fields
=======
from tortuga.resourceAdapter.utility import get_provisioning_nic, \
    get_provisioning_nics
from tortuga.objects import resourceadapter_settings
>>>>>>> 2ab6f236


def initialize_nics(installer_provisioning_nic, hardwareprofilenetworks,
                    discovered_mac) -> List[dict]:
    # Return list of nic definitions based on hardware profile networks
    nics = []

    for hardwareprofilenetwork in hardwareprofilenetworks:
        nic = {}

        if hardwareprofilenetwork.networkId == \
                installer_provisioning_nic.network.id:
            # Set the discovered MAC on the provisioning interface
            nic['mac'] = discovered_mac

        nics.append(nic)

    return nics


class Default(ResourceAdapter):
    __adaptername__ = 'default'

    settings: Dict[str, resourceadapter_settings.BaseSetting] = {
        'boot_host_hook_script': resourceadapter_settings.FileSetting()
    }

    def __init__(self, addHostSession=None):
        super(Default, self).__init__(addHostSession=addHostSession)

        self.looping = False

    @property
    def hookScript(self):
        '''
        Load the hook script setting from the resource adapter
        configuration file and ensure it exists. If the hook script is
        not defined or is defined and does note exist, a warning message
        is logged and the method returns None.
        '''

        RA_SECTION = 'resource-adapter'
        OPTION = 'host_hook_script'

        cfgFile = configparser.ConfigParser()
        cfgFile.read(self.cfgFileName)

        if not cfgFile.has_section(RA_SECTION) or \
                not cfgFile.has_option(RA_SECTION, OPTION):
            self.getLogger().warning('Hook script is not defined')

            return None

        hookScript = cfgFile.get(RA_SECTION, OPTION)

        if not hookScript[0] in ['/', '$']:
            tmpHookScript = os.path.join(
                self._cm.getKitConfigBase(), hookScript)
        else:
            tmpHookScript = hookScript.replace(
                '$TORTUGA_ROOT', self._cm.getRoot())

        if not os.path.join(tmpHookScript):
            self.getLogger().warning(
                'Hook script [%s] does not exist' % (tmpHookScript))

            return None

        return tmpHookScript

    def hookAction(self, action, nodes, args=None):
        '''
        WARNING: this method may be subject to scalability concerns if
        batch node operations are implemented.
        '''

        hookScript = self.hookScript

        if not hookScript:
            return

        nodeArg = nodes if not isinstance(nodes, list) else ','.join(nodes)

        cmd = '%s %s' % (hookScript, action)

        if args:
            cmd += ' %s' % (args)

        cmd += ' %s' % (nodeArg)

        tortugaSubprocess.executeCommandAndIgnoreFailure(cmd)

    def transferNode(self, nodeIdSoftwareProfileTuples,
                     newSoftwareProfileName): \
            # pylint: disable=unused-argument
        """
        Raises:
            NodeNotFound
        """

        bhm = osUtility.getOsObjectFactory().getOsBootHostManager()

        for dbNode, _ in nodeIdSoftwareProfileTuples:
            # Ensure PXE files are properly in place before triggering
            # the reboot.
            bhm.setNodeForNetworkBoot(dbNode)

        self.rebootNode([dbNode for dbNode, _ in nodeIdSoftwareProfileTuples])

    def suspendActiveNode(self, nodeId): \
            # pylint: disable=no-self-use,unused-argument
        return False

    def idleActiveNode(self, dbNodes):
        # Shutdown nodes
        self.shutdownNode(dbNodes)

        return 'Discovered'

    def activateIdleNode(self, dbNode, softwareProfileName,
                         softwareProfileChanged): \
            # pylint: disable=no-self-use
        bhm = osUtility.getOsObjectFactory().getOsBootHostManager()

        session = DbManager().openSession()

        try:
            if softwareProfileChanged:
                softwareprofile = SoftwareProfilesDbHandler().\
                    getSoftwareProfile(session, softwareProfileName)

                # Mark node for network boot if software profile changed
                dbNode.bootFrom = 0
            else:
                softwareprofile = None

            bhm.writePXEFile(dbNode,
                             localboot=not softwareProfileChanged,
                             softwareprofile=softwareprofile)
        finally:
            DbManager().closeSession()

    def abort(self):
        self.looping = False

    def deleteNode(self, dbNodes):
        self.hookAction('delete', [dbNode.name for dbNode in dbNodes])

    def rebootNode(self, dbNodes, bSoftReset=False):
        self.getLogger().debug('rebootNode()')

        # Call the reboot script hook
        self.hookAction('reset', [dbNode.name for dbNode in dbNodes],
                        'soft' if bSoftReset else 'hard')

    def __is_duplicate_mac_in_session(self, mac, session_nodes): \
            # pylint: disable=no-self-use
        for node in session_nodes:
            for nic in node.nics:
                if nic.mac == mac:
                    return True

        return False

    def __is_duplicate_mac(self, mac, session_nodes):
        if self.__is_duplicate_mac_in_session(mac, session_nodes):
            return True

        session = DbManager().openSession()

        try:
            NodesDbHandler().getNodeByMac(session, mac)

            return True
        except NodeNotFound:
            return False

        finally:
            DbManager().closeSession()

    def __get_node_details(self, addNodesRequest, dbHardwareProfile,
                           dbSoftwareProfile): \
            # pylint: disable=no-self-use,unused-argument
        nodeDetails = addNodesRequest['nodeDetails'] \
            if 'nodeDetails' in addNodesRequest else []

        # Check if any interface has predefined MAC address
        macSpecified = nodeDetails and \
            'nics' in nodeDetails[0] and \
            [nic_ for nic_ in nodeDetails[0]['nics'] if 'mac' in nic_]

        # Check if any intercace has predefined IP address
        ipAddrSpecified = nodeDetails and \
            'nics' in nodeDetails[0] and \
            [ip_ for ip_ in nodeDetails[0]['nics'] if 'ip' in ip_]

        hostNameSpecified = nodeDetails and 'name' in nodeDetails[0]

        if macSpecified or ipAddrSpecified or hostNameSpecified:
            return nodeDetails

        return None

    def start(self, addNodesRequest, dbSession, dbHardwareProfile,
              dbSoftwareProfile=None) -> List[Node]:
        """
        Raises:
            CommandFailed
        """

        # 'nodeDetails' is a list of details (contained in a 'dict') for
        # one or more nodes. It can contain host name(s) and nic details
        # like MAC and/or IP address. It is an entirely optional data
        # structure and may be empty and/or undefined.

        nodeDetails = self.__get_node_details(
            addNodesRequest, dbHardwareProfile, dbSoftwareProfile)

        # return self.__add_predefined_nodes(
        #     addNodesRequest, dbSession, dbHardwareProfile,
        #     dbSoftwareProfile) \
        #     if nodeDetails else self.__dhcp_discovery(
        #         addNodesRequest, dbSession, dbHardwareProfile,
        #         dbSoftwareProfile)

        if not nodeDetails:
            raise CommandFailed('Invalid operation (DHCP discovery)')

        try:
            dns_zone = GlobalParametersDbHandler().getParameter(
                dbSession, 'DNSZone').value
        except ParameterNotFound:
            dns_zone = ''

        nodes = self.__add_predefined_nodes(
            addNodesRequest, dbSession, dbHardwareProfile, dbSoftwareProfile,
            dns_zone=dns_zone)

        # This is a necessary evil for the time being, until there's
        # a proper context manager implemented.
        self.addHostApi.clear_session_nodes(nodes)

        return nodes

    def validate_start_arguments(self, addNodesRequest, dbHardwareProfile,
                                 dbSoftwareProfile): \
            # pylint: disable=unused-argument,no-self-use
        '''
        Raises:
            CommandFailed
        '''

        if dbSoftwareProfile is None:
            raise CommandFailed(
                "Software profile must be provided when adding nodes"
                " to this hardware profile")

        if dbHardwareProfile.location != 'local':
            # Only ensure that required installer components are enabled when
            # hardware profile is marked as 'local'.
            return

        # All resource adapters are responsible for doing their own
        # check for the configuration.  This may change in the
        # future!

        dbSession = DbManager().openSession()

        try:
            dbInstallerNode = dbHardwareProfile.nics[0].node \
                if dbHardwareProfile.nics else \
                NodesDbHandler().getNode(dbSession, self._cm.getInstaller())

            components = [c for c in dbInstallerNode.softwareprofile.components
                          if c.name == 'dhcpd']

            if not components:
                raise CommandFailed(
                    'dhcpd component must be enabled on the'
                    ' installer in order to provision local nodes')
        finally:
            DbManager().closeSession()

    def __add_predefined_nodes(self, addNodesRequest: dict, dbSession,
                               dbHardwareProfile, dbSoftwareProfile,
                               dns_zone: str = None) -> List[Node]:
        nodeDetails = addNodesRequest['nodeDetails'] \
            if 'nodeDetails' in addNodesRequest else []

        bGenerateIp = dbHardwareProfile.location != 'remote'

        newNodes = []

        for nodeDict in nodeDetails:
            addNodeRequest = {}

            addNodeRequest['addHostSession'] = self.addHostSession

            if 'rack' in addNodesRequest:
                # rack can be undefined, in which case it is not copied
                # into the node request
                addNodeRequest['rack'] = addNodesRequest['rack']

            if 'nics' in nodeDict:
                addNodeRequest['nics'] = nodeDict['nics']

            if 'name' in nodeDict:
                addNodeRequest['name'] = nodeDict['name']

            node = self.nodeApi.createNewNode(
                dbSession, addNodeRequest, dbHardwareProfile,
                dbSoftwareProfile, bGenerateIp=bGenerateIp, dns_zone=dns_zone)

            dbSession.add(node)

            # Create DHCP/PXE configuration
            self.writeLocalBootConfiguration(
                node, dbHardwareProfile, dbSoftwareProfile)

            # Get the provisioning nic
            nics = get_provisioning_nics(node)

            self._pre_add_host(
                node.name,
                dbHardwareProfile.name,
                dbSoftwareProfile.name,
                nics[0].ip if nics else None)

            newNodes.append(node)

        return newNodes

    def __dhcp_discovery(self, addNodesRequest, dbSession, dbHardwareProfile,
                         dbSoftwareProfile):
        # Listen for DHCP requests

        if not dbHardwareProfile.nics:
            raise CommandFailed(
                'Hardware profile [%s] does not have a provisioning'
                ' NIC defined' % (dbHardwareProfile.name))

        newNodes = []

        deviceName = addNodesRequest['deviceName'] \
            if 'deviceName' in addNodesRequest else None

        nodeCount = addNodesRequest['count'] \
            if 'count' in addNodesRequest else 0

        bGenerateIp = dbHardwareProfile.location != 'remote'

        # Obtain platform-specific packet capture subprocess object
        addHostManager = osUtility.getOsObjectFactory().getOsAddHostManager()

        deviceName = dbHardwareProfile.nics[0].networkdevice.name

        p1 = addHostManager.dhcpCaptureSubprocess(deviceName)

        if nodeCount:
            self.getLogger().debug(
                'Adding [%s] new %s' % (
                    nodeCount, 'nodes' if nodeCount > 1 else 'node'))

        self.looping = True

        index = 0

        # Node count was not specified, so discover DHCP nodes
        # until manually aborted by user.
        msg = 'Waiting for new node...' if not nodeCount else \
            'Waiting for new node #1 of %d...' % (nodeCount)

        try:
            while self.looping:
                # May not need this...
                dataReady = select.select([p1.stdout], [], [], 5)

                if not dataReady[0]:
                    continue

                line = p1.stdout.readline()

                if not line:
                    self.getLogger().debug(
                        'DHCP packet capture process ended... exiting')

                    break

                self.getLogger().debug(
                    'Read line "%s" len=%s' % (line, len(line)))

                mac = addHostManager.getMacAddressFromCaptureEntry(line)

                if not mac:
                    continue

                self.getLogger().debug('Discovered MAC address [%s]' % (mac))

                if self.__is_duplicate_mac(mac, newNodes):
                    # Ignore DHCP request from known MAC
                    self.getLogger().debug(
                        'MAC address [%s] is already known' % (mac))

                    continue

                addNodeRequest = {}

                if 'rack' in addNodesRequest:
                    addNodeRequest['rack'] = addNodesRequest['rack']

                # Get nics based on hardware profile networks
                addNodeRequest['nics'] = initialize_nics(
                    dbHardwareProfile.nics[0],
                    dbHardwareProfile.hardwareprofilenetworks, mac)

                # We may be trying to create the same node for the
                # second time so we'll ignore errors
                try:
                    node = self.nodeApi.createNewNode(
                        None,
                        addNodeRequest,
                        dbHardwareProfile,
                        dbSoftwareProfile,
                        bGenerateIp=bGenerateIp)
                except NodeAlreadyExists as ex:
                    existingNodeName = ex.args[0]

                    self.getLogger().debug(
                        'Node [%s] already exists' % (existingNodeName))

                    continue
                except MacAddressAlreadyExists:
                    self.getLogger().debug(
                        'MAC address [%s] already exists' % (mac))

                    continue
                except IpAlreadyExists as ex:
                    self.getLogger().debug(
                        'IP address already in use by node'
                        ' [%s]: %s' % (existingNodeName, ex))

                    continue

                # Add the newly created node to the session
                dbSession.add(node)

                # Create DHCP/PXE configuration
                self.writeLocalBootConfiguration(
                    node, dbHardwareProfile, dbSoftwareProfile)

                index += 1

                # Use first provisioning nic
                nic = get_provisioning_nic(node)

                try:
                    msg = 'Added node [%s] IP [%s]' % (
                        node.name, nic.ip)

                    if nic.mac:
                        msg += ' MAC [%s]' % (nic.mac)

                    self.getLogger().info(msg)
                except Exception as ex:
                    self.getLogger().exception('Error setting status message')

                self._pre_add_host(
                    node.name,
                    dbHardwareProfile.name,
                    dbSoftwareProfile.name,
                    nic.ip)

                newNodes.append(node)

                if nodeCount > 0:
                    nodeCount -= 1
                    if not nodeCount:
                        self.looping = False
        except Exception as msg:
            self.getLogger().exception('DHCP discovery failed')

        try:
            os.kill(p1.pid, signal.SIGKILL)
            os.waitpid(p1.pid, 0)
        except Exception:
            self.getLogger().exception(
                'Error killing network capture process')

        # This is a necessary evil for the time being, until there's
        # a proper context manager implemented.
        self.addHostApi.clear_session_nodes(newNodes)

        return newNodes

    def stop(self, hardwareProfileName, deviceName): \
            # pylint: disable=unused-argument
        pass

    def addVolumeToNode(self, node, volume, isDirect=True):
        '''Add a disk to a node'''
        if not isDirect:
            raise UnsupportedOperation(
                'This node only supports direct volume attachment.')

        # Map the volume to a driveNumber
        openDriveNumber = self.sanApi.mapDrive(node, volume)

        try:
            # have the node connect the storage
            self.sanApi.connectStorageVolume(node, volume, node.getName())
        except Exception:
            self.getLogger().exception('Error adding volume to node')

            # Need to clean up mapping
            self.sanApi.unmapDrive(node, driveNumber=openDriveNumber)

            raise

    def removeVolumeFromNode(self, node, volume):
        '''Remove a disk from a node'''

        try:
            try:
                self.sanApi.disconnectStorageVolume(
                    node, volume, node.getName())
            except Exception:
                # Failed disconnect...
                self.getLogger().exception(
                    'Error disconnecting volume from node')

                raise
        finally:
            # Unmap Map the volume to a driveNumber
            self.sanApi.unmapDrive(node, volume=volume)

    def shutdownNode(self, dbNodes, bSoftShutdown=False):
        '''Shutdown specified node(s)'''

        self.hookAction(
            'shutdown', [dbNode.name for dbNode in dbNodes],
            'soft' if bSoftShutdown else 'hard')

    def startupNode(self, dbNodes, remainingNodeList=None,
                    tmpBootMethod='n'): \
            # pylint: disable=unused-argument
        '''Start the given node(s)'''

        self.hookAction('start', [dbNode.name for dbNode in dbNodes])<|MERGE_RESOLUTION|>--- conflicted
+++ resolved
@@ -34,15 +34,9 @@
 from tortuga.exceptions.unsupportedOperation import UnsupportedOperation
 from tortuga.os_utility import osUtility, tortugaSubprocess
 from tortuga.resourceAdapter.resourceAdapter import ResourceAdapter
-<<<<<<< HEAD
-from tortuga.resourceAdapter.utility import (get_provisioning_nic,
-                                             get_provisioning_nics)
-from tortuga.resourceAdapterConfiguration import fields
-=======
 from tortuga.resourceAdapter.utility import get_provisioning_nic, \
     get_provisioning_nics
 from tortuga.objects import resourceadapter_settings
->>>>>>> 2ab6f236
 
 
 def initialize_nics(installer_provisioning_nic, hardwareprofilenetworks,
