# Copyright 2008-2018 Univa Corporation
#
# Licensed under the Apache License, Version 2.0 (the "License");
# you may not use this file except in compliance with the License.
# You may obtain a copy of the License at
#
#    http://www.apache.org/licenses/LICENSE-2.0
#
# Unless required by applicable law or agreed to in writing, software
# distributed under the License is distributed on an "AS IS" BASIS,
# WITHOUT WARRANTIES OR CONDITIONS OF ANY KIND, either express or implied.
# See the License for the specific language governing permissions and
# limitations under the License.


# Not to be confused with 'installer' :)

class tortuga_kit_base::core::install::virtualenv::package {
  require tortuga_kit_base::core::install::virtualenv::pre_install

  if $facts['os']['family'] == 'RedHat' {
    if $facts['os']['name'] == 'Amazon' {
      # Amazon Linux has a native python36 package
      $pkgs = [
        'python36',
      ]
    } else {
      # Install Python 3.6 package and dependencies
      $pkgs = [
        'rh-python36-python-virtualenv',
      ]

      ensure_packages($pkgs, {'ensure' => 'installed'})
    }
  } elsif $facts['os']['name'] == 'Ubuntu' {
      if versioncmp($::facts['os']['release']['full'], '18.04') < 0 {
        $pkgs = [
          'python3.6',
          'python3.6-venv',
        ]
      } else {
        $pkgs = [
          'python3',
          'python3-venv',
        ]
      }
  } elsif $::osfamily == 'Debian' {
      $pkgs = [
        'python3',
        'python3-venv',
      ]
  } else {
    $pkgs = []
  }

  if $pkgs {
    ensure_packages($pkgs, {'ensure' => 'installed'})
  }
}

# install 'pip' on distros other than RHEL-based and Debian-based
class tortuga_kit_base::core::install::virtualenv::pip {
  require tortuga_kit_base::core::install::virtualenv::pre_install
}

# set up any repositories required to bootstrap virtualenv
class tortuga_kit_base::core::install::virtualenv::pre_install {
  require tortuga::packages

  if !$tortuga_kit_base::core::offline_installation {
    # only install requisite package repositories if *not* running in
    # offline mode.

    if $facts['os']['name'] == 'Ubuntu' {
      if versioncmp($::facts['os']['release']['full'], '18.04') < 0 {
        include apt

        # install PPA containing Python 3.6
        apt::ppa { 'ppa:deadsnakes/ppa':
          ensure => present,
        }
      } else {
        ensure_packages(['python3'], {'ensure' => 'installed'})
      }
    } elsif $facts['os']['name'] == 'Redhat' {
      # enable rhscl repository on RHEL
      exec { 'enable rhscl repository':
        command => 'yum-config-manager --enable rhui-REGION-rhel-server-rhscl',
        path    => ['/bin', '/usr/bin'],
        unless  => 'yum repolist | grep -q rhscl',
      }

      Exec['enable rhscl repository']
        -> Package['rh-python36-python-virtualenv']
    } elsif $facts['os']['name'] == 'CentOS' {
      # Set up SCL repository
      ensure_packages(['centos-release-scl'], {'ensure' => 'installed'})
    }
  }
}

class tortuga_kit_base::core::install::virtualenv {
  case $::osfamily {
    'RedHat', 'Debian': { contain tortuga_kit_base::core::install::virtualenv::package }
    'Suse': { contain tortuga_kit_base::core::install::virtualenv::pip }
  }
}

class tortuga_kit_base::core::install::create_tortuga_instroot {
  require tortuga_kit_base::core::install::virtualenv

  include tortuga::config

  if $facts['os']['family'] == 'RedHat' {
    # Amazon Linux is the exception here since it puts python3 in the
    # default PATH
    $virtualenv = $facts['os']['name'] ? {
      'Amazon' => 'python3 -m venv',
      default  => '/opt/rh/rh-python36/root/bin/python -m venv',
    }
  } elsif $facts['os']['family'] == 'Debian' {
    if $facts['os']['name'] == 'Ubuntu' {
      # explicitly specify python3.6 as the Python interpreter on Ubuntu in
      # the event that 3.5 is also installed
      $virtualenv = 'python3.6 -m venv'
    } else {
      $virtualenv = 'python3 -m venv'
    }
  } else {
    $virtualenv = $::osfamily ? {
      'Suse'   => 'virtualenv --system-site-packages',
      default  => undef,
    }
  }

  if $virtualenv == undef {
    fail("virtualenv command not defined for ${::operatingsystem}")
  }

  exec { 'create_tortuga_base':
    path    => ['/bin', '/usr/bin', '/usr/local/bin'],
    cwd     => '/tmp',
    command => "${virtualenv} ${tortuga::config::instroot}",
    creates => $tortuga::config::instroot,
  }

  file { ["${tortuga::config::instroot}/var/run",
          "${tortuga::config::instroot}/var",
          "${tortuga::config::instroot}/var/tmp"]:
    ensure  => directory,
    require => Exec['create_tortuga_base'],
  }

<<<<<<< HEAD
  if $::facts['os']['name'] == 'Ubuntu' and
      versioncmp($::facts['os']['release']['full'], '18.04') >= 0 {
    $pipcmd = "${tortuga::config::instroot}/bin/pip"

    exec { 'update pip':
      path    => ['/bin', '/usr/bin'],
      command => "${pipcmd} install --upgrade pip",
      unless  => "${pipcmd} list -o | grep pip",
      require => Exec['create_tortuga_base'],
    }
=======
  $pipcmd = "${tortuga::config::instroot}/bin/pip"
  exec { 'update pip':
    path    => ['/bin', '/usr/bin'],
    command => "${pipcmd} install --upgrade pip==19.0.3",
    unless  => "${pipcmd} list -o | grep pip",
    require => Exec['create_tortuga_base'],
>>>>>>> c8450b62
  }
}

class tortuga_kit_base::core::install::install_tortuga_base {
  require tortuga_kit_base::core::install::create_tortuga_instroot

  include tortuga::config

  $intweburl = "http://${::primary_installer_hostname}:${tortuga::config::int_web_port}"

  $tortuga_pkg_url = "${intweburl}/python-tortuga/simple/"

  $pipcmd = "${tortuga::config::instroot}/bin/pip"

  if ! $tortuga_kit_base::core::offline_installation {
    # regular installation
    $pip_install_opts = "--extra-index-url ${tortuga_pkg_url} \
--trusted-host ${::primary_installer_hostname}"
  } else {
    # offline installation

    $tortuga_offline_url = "${intweburl}/offline-deps/python/simple/"

    $pip_install_opts = "--index-url ${tortuga_pkg_url} \
--extra-index-url ${tortuga_offline_url} \
--trusted-host ${::primary_installer_hostname}"
  }

  exec { 'install tortuga-core Python package':
    command => "${pipcmd} install ${pip_install_opts} tortuga-core",
    unless  => "${pipcmd} show tortuga-core",
  }
}

class tortuga_kit_base::core::install::bootstrap {
  require tortuga_kit_base::core::install::install_tortuga_base

  include tortuga::config

  if $tortuga::config::proxy_uri {
    $env = [
      "https_proxy=${tortuga::config::proxy_uri}",
    ]
  } else {
    $env = undef
  }

  exec { 'generate_nii_profile':
    path        => ['/bin', '/usr/bin'],
    command     => "${tortuga::config::instroot}/bin/generate-nii-profile \
--installer ${::primary_installer_hostname} --node ${::fqdn}",
    environment => $env,
    unless      => 'test -f /etc/profile.nii',
  }
}

# run post-installation steps
class tortuga_kit_base::core::install::final {
  require tortuga_kit_base::core::install::bootstrap

  include tortuga::config

  if $tortuga::config::proxy_uri {
    $env = [
      "https_proxy=${tortuga::config::proxy_uri}",
    ]
  } else {
    $env = undef
  }

  exec { 'update_node_status':
    path        => ['/bin', '/usr/bin'],
    command     => "${tortuga::config::instroot}/bin/update-node-status --status Installed",
    environment => $env,
    tries       => 10,
    try_sleep   => 10,
    unless      => "test -f ${tortuga::config::instroot}/var/run/CONFIGURED",
  }
  ~> exec { 'drop_configured_marker':
    path        => ['/bin', '/usr/bin'],
    command     => "touch ${tortuga::config::instroot}/var/run/CONFIGURED",
    refreshonly => true,
  }
}


# install tortuga
class tortuga_kit_base::core::install {
  require tortuga_kit_base::core::cfmsecret
  require tortuga_kit_base::core::certificate_authority

  contain tortuga_kit_base::core::install::virtualenv::pre_install
  contain tortuga_kit_base::core::install::virtualenv
  contain tortuga_kit_base::core::install::create_tortuga_instroot
  contain tortuga_kit_base::core::install::install_tortuga_base
  contain tortuga_kit_base::core::install::bootstrap
  contain tortuga_kit_base::core::install::final
}<|MERGE_RESOLUTION|>--- conflicted
+++ resolved
@@ -151,25 +151,12 @@
     require => Exec['create_tortuga_base'],
   }
 
-<<<<<<< HEAD
-  if $::facts['os']['name'] == 'Ubuntu' and
-      versioncmp($::facts['os']['release']['full'], '18.04') >= 0 {
-    $pipcmd = "${tortuga::config::instroot}/bin/pip"
-
-    exec { 'update pip':
-      path    => ['/bin', '/usr/bin'],
-      command => "${pipcmd} install --upgrade pip",
-      unless  => "${pipcmd} list -o | grep pip",
-      require => Exec['create_tortuga_base'],
-    }
-=======
   $pipcmd = "${tortuga::config::instroot}/bin/pip"
   exec { 'update pip':
     path    => ['/bin', '/usr/bin'],
     command => "${pipcmd} install --upgrade pip==19.0.3",
     unless  => "${pipcmd} list -o | grep pip",
     require => Exec['create_tortuga_base'],
->>>>>>> c8450b62
   }
 }
 
