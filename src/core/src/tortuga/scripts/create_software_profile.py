--- conflicted
+++ resolved
@@ -91,15 +91,11 @@
 
         self.addOptionToGroup(option_group_name, '--data-root',
                               dest='dataRoot',
-<<<<<<< HEAD
-                              help=_('Root directory for user data'))
-=======
                               help=_('Root directories for user data'))
 
         self.addOptionToGroup(option_group_name, '--data-rsync',
                               dest='dataRsync',
                               help=_('Rsync configuration'))
->>>>>>> 29bd532b
 
         self.getParser().add_argument(
             'name', metavar='NAME', nargs='?',
@@ -149,12 +145,9 @@
         if self.getArgs().dataRoot:
             tmpl_dict['dataRoot'] = self.getArgs().dataRoot
 
-<<<<<<< HEAD
-=======
         if self.getArgs().dataRsync:
             tmpl_dict['dataRsync'] = self.getArgs().dataRsync
 
->>>>>>> 29bd532b
         sw_profile_spec = SoftwareProfile.getFromDict(tmpl_dict)
 
         api = SoftwareProfileWsApi(username=self.getUsername(),
